--- conflicted
+++ resolved
@@ -48,449 +48,6 @@
  */
 public final class ProcessorBuilder<T, R> {
 
-<<<<<<< HEAD
-  private final ReactiveStreamsGraphBuilder graphBuilder;
-
-  ProcessorBuilder(ReactiveStreamsGraphBuilder graphBuilder) {
-    this.graphBuilder = graphBuilder;
-  }
-
-  ProcessorBuilder(Stage stage) {
-    this.graphBuilder = new ReactiveStreamsGraphBuilder(stage);
-  }
-
-  /**
-   * Map the elements emitted by this processor using the <code>mapper</code> function.
-   *
-   * @param mapper The function to use to map the elements.
-   * @param <S>    The type of elements that the <code>mapper</code> function emits.
-   * @return A new processor builder that consumes elements of type <code>T</code> and emits the mapped elements.
-   */
-  public <S> ProcessorBuilder<T, S> map(Function<? super R, ? extends S> mapper) {
-    return addStage(new Stage.Map(mapper));
-  }
-
-  /**
-   * Returns a stream containing all the elements from this stream, additionally performing the provided action on each
-   * element.
-   *
-   * @param consumer The function called for every element.
-   * @return A new processor builder that consumes elements of type <code>T</code> and emits the same elements. In between,
-   * the given function is called for each element.
-   */
-  public ProcessorBuilder<T, R> peek(Consumer<? super R> consumer) {
-    return addStage(new Stage.Peek(consumer));
-  }
-
-  /**
-   * Filter elements emitted by this processor using the given {@link Predicate}.
-   * <p>
-   * Any elements that return <code>true</code> when passed to the {@link Predicate} will be emitted, all other
-   * elements will be dropped.
-   *
-   * @param predicate The predicate to apply to each element.
-   * @return A new processor builder.
-   */
-  public ProcessorBuilder<T, R> filter(Predicate<? super R> predicate) {
-    return addStage(new Stage.Filter(predicate));
-  }
-
-  /**
-   * Creates a stream consisting of the distinct elements (according to {@link Object#equals(Object)}) of this stream.
-   *
-   * @return A new publisher builder emitting the distinct elements from this stream.
-   */
-  public ProcessorBuilder<T, T> distinct() {
-    return addStage(Stage.Distinct.INSTANCE);
-  }
-
-  /**
-   * Map the elements to publishers, and flatten so that the elements emitted by publishers produced by the
-   * {@code mapper} function are emitted from this stream.
-   * <p>
-   * This method operates on one publisher at a time. The result is a concatenation of elements emitted from all the
-   * publishers produced by the mapper function.
-   * <p>
-   * Unlike {@link #flatMapPublisher(Function)}, the mapper function returns a {@link PublisherBuilder} and not a
-   * {@link Publisher}.
-   *
-   * @param mapper The mapper function.
-   * @param <S>    The type of the elements emitted from the new processor.
-   * @return A new processor builder.
-   */
-  public <S> ProcessorBuilder<T, S> flatMap(Function<? super R, PublisherBuilder<? extends S>> mapper) {
-    return addStage(new Stage.FlatMap(mapper.andThen(PublisherBuilder::toGraph)));
-  }
-
-  /**
-   * Map the elements to publishers, and flatten so that the elements emitted by publishers produced by the
-   * {@code mapper} function are emitted from this stream.
-   * <p>
-   * This method operates on one publisher at a time. The result is a concatenation of elements emitted from all the
-   * publishers produced by the mapper function.
-   * <p>
-   * Unlike {@link #flatMap(Function)}, the mapper function returns a {@link Publisher} and not a {@link PublisherBuilder}.
-   *
-   * @param mapper The mapper function.
-   * @param <S>    The type of the elements emitted from the new processor.
-   * @return A new processor builder.
-   */
-  public <S> ProcessorBuilder<T, S> flatMapPublisher(Function<? super R, Publisher<? extends S>> mapper) {
-      return addStage(new Stage.FlatMap(mapper
-          .andThen(ReactiveStreams::fromPublisher)
-          .andThen(PublisherBuilder::toGraph)));
-  }
-
-  /**
-   * Map the elements to {@link CompletionStage}, and flatten so that the elements the values redeemed by each
-   * {@link CompletionStage} are emitted from this processor.
-   * <p>
-   * This method only works with one element at a time. When an element is received, the {@code mapper} function is
-   * executed, and the next element is not consumed or passed to the {@code mapper} function until the previous
-   * {@link CompletionStage} is redeemed. Hence this method also guarantees that ordering of the stream is maintained.
-   *
-   * @param mapper The mapper function.
-   * @param <S>    The type of the elements emitted from the new processor.
-   * @return A new processor builder.
-   */
-  public <S> ProcessorBuilder<T, S> flatMapCompletionStage(Function<? super R, ? extends CompletionStage<? extends S>> mapper) {
-    return addStage(new Stage.FlatMapCompletionStage((Function) mapper));
-  }
-
-  /**
-   * Map the elements to {@link Iterable}'s, and flatten so that the elements contained in each iterable are
-   * emitted by this stream.
-   * <p>
-   * This method operates on one iterable at a time. The result is a concatenation of elements contain in all the
-   * iterables returned by the {@code mapper} function.
-   *
-   * @param mapper The mapper function.
-   * @param <S>    The type of the elements emitted from the new processor.
-   * @return A new processor builder.
-   */
-  public <S> ProcessorBuilder<T, S> flatMapIterable(Function<? super R, ? extends Iterable<? extends S>> mapper) {
-    return addStage(new Stage.FlatMapIterable((Function) mapper));
-  }
-
-  /**
-   * Truncate this stream, ensuring the stream is no longer than {@code maxSize} elements in length.
-   * <p>
-   * If {@code maxSize} is reached, the stream will be completed, and upstream will be cancelled. Completion of the
-   * stream will occur immediately when the element that satisfies the {@code maxSize} is received.
-   *
-   * @param maxSize The maximum size of the returned stream.
-   * @return A new processor builder.
-   * @throws IllegalArgumentException If {@code maxSize} is less than zero.
-   */
-  public ProcessorBuilder<T, R> limit(long maxSize) {
-    if (maxSize < 0) {
-      throw new IllegalArgumentException("Cannot limit a stream to less than zero elements.");
-    }
-    else {
-      return addStage(new Stage.Limit(maxSize));
-    }
-  }
-
-  /**
-   * Discard the first {@code n} of this stream. If this stream contains fewer than {@code n} elements, this stream will
-   * effectively be an empty stream.
-   *
-   * @param n The number of elements to discard.
-   * @return A new processor builder.
-   * @throws IllegalArgumentException If {@code n} is less than zero.
-   */
-  public ProcessorBuilder<T, R> skip(long n) {
-    if (n < 0) {
-      throw new IllegalArgumentException("Cannot skip less than zero elements");
-    }
-    return addStage(new Stage.Skip(n));
-  }
-
-  /**
-   * Take the longest prefix of elements from this stream that satisfy the given {@code predicate}.
-   * <p>
-   * When the {@code predicate} returns false, the stream will be completed, and upstream will be cancelled.
-   *
-   * @param predicate The predicate.
-   * @return A new publisher builder.
-   */
-  public ProcessorBuilder<T, R> takeWhile(Predicate<? super R> predicate) {
-    return addStage(new Stage.TakeWhile(predicate));
-  }
-
-  /**
-   * Drop the longest prefix of elements from this stream that satisfy the given {@code predicate}.
-   * <p>
-   * As long as the {@code predicate} returns true, no elements will be emitted from this stream. Once the first element
-   * is encountered for which the {@code predicate} returns false, all subsequent elements will be emitted, and the
-   * {@code predicate} will no longer be invoked.
-   *
-   * @param predicate The predicate.
-   * @return A new processor builder.
-   */
-  public ProcessorBuilder<T, R> dropWhile(Predicate<? super R> predicate) {
-    return addStage(new Stage.DropWhile(predicate));
-  }
-
-  /**
-   * Performs an action for each element on this stream.
-   * <p>
-   * The returned {@link CompletionStage} from the {@link CompletionSubscriber} will be redeemed when the stream
-   * completes, either successfully if the stream completes normally, or with an error if the stream completes with an
-   * error or if the action throws an exception.
-   *
-   * @param action The action.
-   * @return A new subscriber builder.
-   */
-  public SubscriberBuilder<T, Void> forEach(Consumer<? super R> action) {
-    return collect(Collector.<R, Void, Void>of(
-        () -> null,
-        (n, r) -> action.accept(r),
-        (v1, v2) -> null,
-        v -> null
-    ));
-  }
-
-  /**
-   * Ignores each element of this stream.
-   * <p>
-   * The returned {@link CompletionStage} from the {@link CompletionSubscriber} will be redeemed when the stream
-   * completes, either successfully if the stream completes normally, or with an error if the stream completes with an
-   * error or if the action throws an exception.
-   *
-   * @return A new subscriber builder.
-   */
-  public SubscriberBuilder<T, Void> ignore() {
-    return forEach(r -> {
-    });
-  }
-
-  /**
-   * Cancels the stream as soon as it starts.
-   * <p>
-   * The returned {@link CompletionStage} from the {@link CompletionSubscriber} will be immediately redeemed as soon
-   * as the stream starts.
-   *
-   * @return A new subscriber builder.
-   */
-  public SubscriberBuilder<T, Void> cancel() {
-    return addTerminalStage(Stage.Cancel.INSTANCE);
-  }
-
-  /**
-   * Perform a reduction on the elements of this stream, using the provided identity value and the accumulation
-   * function.
-   * <p>
-   * The result of the reduction is returned in the {@link CompletionSubscriber}.
-   *
-   * @param identity    The identity value.
-   * @param accumulator The accumulator function.
-   * @return A new subscriber builder.
-   */
-  public SubscriberBuilder<T, R> reduce(R identity, BinaryOperator<R> accumulator) {
-    return addTerminalStage(new Stage.Collect(Reductions.reduce(identity, accumulator)));
-  }
-
-  /**
-   * Perform a reduction on the elements of this stream, using provided the accumulation function.
-   * <p>
-   * The result of the reduction is returned in the {@link CompletionSubscriber}. If there are no elements in this stream,
-   * empty will be returned.
-   *
-   * @param accumulator The accumulator function.
-   * @return A new subscriber builder.
-   */
-  public SubscriberBuilder<T, Optional<R>> reduce(BinaryOperator<R> accumulator) {
-    return addTerminalStage(new Stage.Collect(Reductions.reduce(accumulator)));
-  }
-
-  /**
-   * Perform a reduction on the elements of this stream, using the provided identity value, accumulation function and
-   * combiner function.
-   * <p>
-   * The result of the reduction is returned in the {@link CompletionSubscriber}.
-   *
-   * @param identity    The identity value.
-   * @param accumulator The accumulator function.
-   * @param combiner    The combiner function.
-   * @return A new subscriber builder.
-   */
-  public <S> SubscriberBuilder<T, S> reduce(S identity,
-      BiFunction<S, ? super R, S> accumulator,
-      BinaryOperator<S> combiner) {
-
-    return addTerminalStage(new Stage.Collect(Reductions.reduce(identity, accumulator, combiner)));
-  }
-
-  /**
-   * Collect the elements emitted by this processor builder using the given {@link Collector}.
-   * <p>
-   * Since Reactive Streams are intrinsically sequential, only the accumulator of the collector will be used, the
-   * combiner will not be used.
-   *
-   * @param collector The collector to collect the elements.
-   * @param <S>       The result of the collector.
-   * @param <A>       The accumulator type.
-   * @return A {@link SubscriberBuilder} that represents this processor builders inlet.
-   */
-  public <S, A> SubscriberBuilder<T, S> collect(Collector<? super R, A, S> collector) {
-    return addTerminalStage(new Stage.Collect(collector));
-  }
-
-  /**
-   * Collect the elements emitted by this processor builder using a {@link Collector} built from the given
-   * {@link Supplier supplier} and {@link BiConsumer accumulator}.
-   * <p>
-   * Since Reactive Streams are intrinsically sequential, the combiner will not be used. This is why this method does not
-   * accept a <em>combiner</em> method.
-   *
-   * @param supplier a function that creates a new result container. It creates objects of type {@code <S>}.
-   * @param accumulator an associative, non-interfering, stateless function for incorporating an additional element into a
-   *              result
-   * @param <S>  The accumulator type.
-   * @return A {@link SubscriberBuilder} that represents this processor builders inlet.
-   */
-  public <S> SubscriberBuilder<T, S> collect(Supplier<S> supplier, BiConsumer<S,? super R> accumulator) {
-    // The combiner is not used, so the used, but should not be null
-    return addTerminalStage(new Stage.Collect(Collector.of(supplier, accumulator, (a, b) -> a)));
-  }
-
-  /**
-   * Collect the elements emitted by this processor builder into a {@link List}
-   *
-   * @return A {@link SubscriberBuilder} that represents this processor builders inlet.
-   */
-  public SubscriberBuilder<T, List<R>> toList() {
-    return collect(Collectors.toList());
-  }
-
-  /**
-   * Find the first element emitted by the {@link Processor}, and return it in a
-   * {@link CompletionStage}.
-   * <p>
-   * If the stream is completed before a single element is emitted, then {@link Optional#empty()} will be emitted.
-   *
-   * @return A {@link SubscriberBuilder} that represents this processor builders inlet.
-   */
-  public SubscriberBuilder<T, Optional<R>> findFirst() {
-    return addTerminalStage(Stage.FindFirst.INSTANCE);
-  }
-
-  /**
-   * Connect the outlet of the {@link Processor} built by this builder to the given {@link Subscriber}.
-   *
-   * @param subscriber The subscriber to connect.
-   * @return A {@link SubscriberBuilder} that represents this processor builders inlet.
-   */
-  public SubscriberBuilder<T, Void> to(Subscriber<R> subscriber) {
-    return addTerminalStage(new Stage.SubscriberStage(subscriber));
-  }
-
-  /**
-   * Connect the outlet of this processor builder to the given {@link SubscriberBuilder} graph.
-   *
-   * @param subscriber The subscriber builder to connect.
-   * @return A {@link SubscriberBuilder} that represents this processor builders inlet.
-   */
-  public <S> SubscriberBuilder<T, S> to(SubscriberBuilder<R, S> subscriber) {
-    return addTerminalStage(new InternalStages.Nested(subscriber.getGraphBuilder()));
-  }
-
-  /**
-   * Returns a stream containing all the elements from this stream, additionally performing the provided action if this
-   * stream conveys an error. The given consumer is called with the failure.
-   *
-   * @param errorHandler The function called with the failure.
-   * @return A new processor builder that consumes elements of type <code>T</code> and emits the same elements. If the
-   * stream conveys a failure, the given error handler is called.
-   */
-  public ProcessorBuilder<T, R> onError(Consumer<Throwable> errorHandler) {
-    return addStage(new Stage.OnError(errorHandler));
-  }
-
-  /**
-   * Returns a stream containing all the elements from this stream, additionally performing the provided action when this
-   * stream completes or failed. The given action does not know if the stream failed or completed. If you need to
-   * distinguish use {@link #onError(Consumer)} and {@link #onComplete(Runnable)}. In addition, the action is called if
-   * the stream is cancelled downstream.
-   *
-   * @param action The function called when the stream completes or failed.
-   * @return A new processor builder that consumes elements of type <code>T</code> and emits the same elements. The given
-   * action is called when the stream completes or fails.
-   */
-  public ProcessorBuilder<T, R> onTerminate(Runnable action) {
-    return addStage(new Stage.OnTerminate(action));
-  }
-
-  /**
-   * Returns a stream containing all the elements from this stream, additionally performing the provided action when this
-   * stream completes.
-   *
-   * @param action The function called when the stream completes.
-   * @return A new processor builder that consumes elements of type <code>T</code> and emits the same elements. The given
-   * action is called when the stream completes.
-   */
-  public ProcessorBuilder<T, R> onComplete(Runnable action) {
-    return addStage(new Stage.OnComplete(action));
-  }
-
-  /**
-   * Connect the outlet of the {@link Processor} built by this builder to the given {@link Processor}.
-   *
-   * @param processor The processor to connect.
-   * @return A {@link ProcessorBuilder} that represents this processor builders inlet, and the passed in processors
-   * outlet.
-   */
-  public <S> ProcessorBuilder<T, S> via(ProcessorBuilder<R, S> processor) {
-    return addStage(new InternalStages.Nested(processor.graphBuilder));
-  }
-
-  /**
-   * Connect the outlet of this processor builder to the given {@link ProcessorBuilder} graph.
-   *
-   * @param processor The processor builder to connect.
-   * @return A {@link ProcessorBuilder} that represents this processor builders inlet, and the passed in
-   * processor builders outlet.
-   */
-  public <S> ProcessorBuilder<T, S> via(Processor<R, S> processor) {
-    return addStage(new Stage.ProcessorStage(processor));
-  }
-
-  /**
-   * Build this stream, using the first {@link ReactiveStreamsEngine} found by the {@link java.util.ServiceLoader}.
-   *
-   * @return A {@link Processor} that will run this stream.
-   */
-  public Processor<T, R> buildRs() {
-    return buildRs(ReactiveStreamsGraphBuilder.defaultEngine());
-  }
-
-  /**
-   * Build this stream, using the supplied {@link ReactiveStreamsEngine}.
-   *
-   * @param engine The engine to run the stream with.
-   * @return A {@link Processor} that will run this stream.
-   */
-  public Processor<T, R> buildRs(ReactiveStreamsEngine engine) {
-    return engine.buildProcessor(toGraph());
-  }
-
-  Graph toGraph() {
-    return graphBuilder.build(true, true);
-  }
-
-  private <S> ProcessorBuilder<T, S> addStage(Stage stage) {
-    return new ProcessorBuilder<>(graphBuilder.addStage(stage));
-  }
-
-  private <S> SubscriberBuilder<T, S> addTerminalStage(Stage stage) {
-    return new SubscriberBuilder<>(graphBuilder.addStage(stage));
-  }
-
-  ReactiveStreamsGraphBuilder getGraphBuilder() {
-    return graphBuilder;
-  }
-=======
     private final ReactiveStreamsGraphBuilder graphBuilder;
 
     ProcessorBuilder(ReactiveStreamsGraphBuilder graphBuilder) {
@@ -914,7 +471,7 @@
      * @return A {@link Processor} that will run this stream.
      */
     public Processor<T, R> buildRs(ReactiveStreamsEngine engine) {
-        return engine.buildProcessor(graphBuilder.build(true, true));
+        return engine.buildProcessor(toGraph());
     }
 
     private <S> ProcessorBuilder<T, S> addStage(Stage stage) {
@@ -928,5 +485,8 @@
     ReactiveStreamsGraphBuilder getGraphBuilder() {
         return graphBuilder;
     }
->>>>>>> 20b08d30
+
+    Graph toGraph() {
+        return graphBuilder.build(true, true);
+    }
 }