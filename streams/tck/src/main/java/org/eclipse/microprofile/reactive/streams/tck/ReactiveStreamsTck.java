--- conflicted
+++ resolved
@@ -63,20 +63,12 @@
         // By default, do nothing.
     }
 
-<<<<<<< HEAD
-    // Add tests that aren't dependent on the dependencies.
-    allTests.add(new GraphAccessorVerification());
-
-    return allTests.stream().filter(this::isEnabled).toArray();
-  }
-=======
     /**
      * Override this to disable/enable tests, useful for debugging one test at a time.
      */
     protected boolean isEnabled(Object test) {
         return true;
     }
->>>>>>> 20b08d30
 
     @AfterSuite(alwaysRun = true)
     public void shutdownEngine() {
@@ -121,6 +113,9 @@
             allTests.addAll(stageVerification.reactiveStreamsTckVerifiers());
         }
 
+        // Add tests that aren't dependent on the dependencies.
+        allTests.add(new GraphAccessorVerification());
+
         return allTests.stream().filter(this::isEnabled).toArray();
     }
 
